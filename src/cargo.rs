--- conflicted
+++ resolved
@@ -111,13 +111,10 @@
             cargo_args.push("--tests".to_string());
         }
     }
-<<<<<<< HEAD
     if let Some(profile) = &options.profile {
         cargo_args.push(format!("--profile={profile}"));
     }
-=======
     cargo_args.push("--verbose".to_string());
->>>>>>> b2137889
     if let Some([package]) = packages {
         // Use the unambiguous form for this case; it works better when the same
         // package occurs multiple times in the tree with different versions?
@@ -365,7 +362,13 @@
         let build_dir = Utf8Path::new("/tmp/buildXYZ");
         assert_eq!(
             cargo_argv(build_dir, None, Phase::Check, &options)[1..],
-            ["check", "--tests", "--profile=mutants", "--workspace",]
+            [
+                "check",
+                "--tests",
+                "--profile=mutants",
+                "--verbose",
+                "--workspace",
+            ]
         );
     }
     rusty_fork_test! {
