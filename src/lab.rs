// Copyright 2021-2024 Martin Pool

//! Successively apply mutations to the source code and run cargo to check, build, and test them.

use std::cmp::{max, min};
use std::panic::resume_unwind;
use std::path::Path;
use std::sync::Mutex;
use std::thread;
use std::time::Instant;

use itertools::Itertools;
use tracing::{debug, debug_span, error, trace, warn};

use crate::cargo::run_cargo;
use crate::outcome::LabOutcome;
use crate::output::OutputDir;
use crate::package::Package;
use crate::timeouts::Timeouts;
use crate::*;

/// Run all possible mutation experiments.
///
/// This is called after all filtering is complete, so all the mutants here will be tested
/// or checked.
///
/// Before testing the mutants, the lab checks that the source tree passes its tests with no
/// mutations applied.
pub fn test_mutants(
    mut mutants: Vec<Mutant>,
    workspace_dir: &Utf8Path,
    output_dir: OutputDir,
    options: Options,
    console: &Console,
) -> Result<LabOutcome> {
    let start_time = Instant::now();
<<<<<<< HEAD
=======
    let output_dir = OutputDir::new(
        options
            .output_in_dir
            .as_ref()
            .map_or(workspace_dir, |p| p.as_path()),
    )?;
    console.set_debug_log(output_dir.open_debug_log()?);
    let jobserver = options
        .jobserver
        .then(|| {
            let n_tasks = options.jobserver_tasks.unwrap_or_else(num_cpus::get);
            debug!(n_tasks, "starting jobserver");
            jobserver::Client::new(n_tasks)
        })
        .transpose()
        .context("Start jobserver")?;

>>>>>>> 989e4029
    if options.shuffle {
        fastrand::shuffle(&mut mutants);
    }
    output_dir.write_mutants_list(&mutants)?;
    console.discovered_mutants(&mutants);
    if mutants.is_empty() {
        warn!("No mutants found under the active filters");
        return Ok(LabOutcome::default());
    }
    let mutant_packages = mutants.iter().map(|m| m.package()).unique().collect_vec(); // hold
    debug!(?mutant_packages);

    let output_mutex = Mutex::new(output_dir);
    let build_dir = match options.in_place {
        true => BuildDir::in_place(workspace_dir)?,
        false => BuildDir::copy_from(workspace_dir, options.gitignore, options.leak_dirs, console)?,
    };

    let timeouts = match options.baseline {
        BaselineStrategy::Run => {
            let outcome = test_scenario(
                &build_dir,
                &output_mutex,
                &jobserver,
                &Scenario::Baseline,
                &mutant_packages,
                Timeouts::for_baseline(&options),
                &options,
                console,
            )?;
            if !outcome.success() {
                error!(
                    "cargo {} failed in an unmutated tree, so no mutants were tested",
                    outcome.last_phase(),
                );
                // We "successfully" established that the baseline tree doesn't work; arguably this should be represented as an error
                // but we'd need a way for that error to convey an exit code...
                return Ok(output_mutex
                    .into_inner()
                    .expect("lock output_dir")
                    .take_lab_outcome());
            }
            Timeouts::from_baseline(&outcome, &options)
        }
        BaselineStrategy::Skip => Timeouts::without_baseline(&options),
    };
    debug!(?timeouts);

    let build_dir_0 = Mutex::new(Some(build_dir));
    // Create n threads, each dedicated to one build directory. Each of them tries to take a
    // scenario to test off the queue, and then exits when there are no more left.
    console.start_testing_mutants(mutants.len());
    let n_threads = max(1, min(options.jobs.unwrap_or(1), mutants.len()));
    let pending = Mutex::new(mutants.into_iter());
    thread::scope(|scope| -> crate::Result<()> {
        let mut threads = Vec::new();
        for _i_thread in 0..n_threads {
            threads.push(scope.spawn(|| -> crate::Result<()> {
                trace!(thread_id = ?thread::current().id(), "start thread");
                // First thread to start can use the initial build dir; others need to copy a new one
                let build_dir_0 = build_dir_0.lock().expect("lock build dir 0").take(); // separate for lock
                let build_dir = match build_dir_0 {
                    Some(d) => d,
                    None => {
                        debug!("copy build dir");
                        BuildDir::copy_from(
                            workspace_dir,
                            options.gitignore,
                            options.leak_dirs,
                            console,
                        )?
                    }
                };
                let _thread_span =
                    debug_span!("worker thread", build_dir = ?build_dir.path()).entered();
                loop {
                    // Extract the mutant in a separate statement so that we don't hold the
                    // lock while testing it.
                    let next = pending.lock().map(|mut s| s.next()); // separate for lock
                    match next {
                        Err(err) => {
                            // PoisonError is not Send so we can't pass it directly.
                            return Err(anyhow!("Lock pending work queue: {}", err));
                        }
                        Ok(Some(mutant)) => {
                            let _span =
                                debug_span!("mutant", name = mutant.name(false, false)).entered();
                            let package = mutant.package().clone(); // hold
                            test_scenario(
                                &build_dir,
                                &output_mutex,
                                &jobserver,
                                &Scenario::Mutant(mutant),
                                &[&package],
                                timeouts,
                                &options,
                                console,
                            )?;
                        }
                        Ok(None) => {
                            return Ok(()); // no more work for this thread
                        }
                    }
                }
            }));
        }
        // The errors potentially returned from `join` are a special `std::thread::Result`
        // that does not implement error, indicating that the thread panicked.
        // Probably the most useful thing is to `resume_unwind` it.
        // Inside that, there's an actual Mutants error indicating a non-panic error.
        // Most likely, this would be "interrupted" but it might be some IO error
        // etc. In that case, print them all and return the first.
        let errors = threads
            .into_iter()
            .flat_map(|thread| match thread.join() {
                Err(panic) => resume_unwind(panic),
                Ok(Ok(())) => None,
                Ok(Err(err)) => {
                    // To avoid spam, as a special case, don't print "interrupted" errors for each thread,
                    // since that should have been printed by check_interrupted: but, do return them.
                    if err.to_string() != "interrupted" {
                        error!("Worker thread failed: {:?}", err);
                    }
                    Some(err)
                }
            })
            .collect_vec(); // print/process them all
        if let Some(first_err) = errors.into_iter().next() {
            Err(first_err)
        } else {
            Ok(())
        }
    })?;

    let output_dir = output_mutex
        .into_inner()
        .expect("final unlock mutants queue");
    console.lab_finished(&output_dir.lab_outcome, start_time, &options);
    let lab_outcome = output_dir.take_lab_outcome();
    if lab_outcome.total_mutants == 0 {
        // This should be unreachable as we also bail out before copying
        // the tree if no mutants are generated.
        warn!("No mutants were generated");
    } else if lab_outcome.unviable == lab_outcome.total_mutants {
        warn!("No mutants were viable; perhaps there is a problem with building in a scratch directory");
    }
    Ok(lab_outcome)
}

/// Test various phases of one scenario in a build dir.
///
/// The [BuildDir] is passed as mutable because it's for the exclusive use of this function for the
/// duration of the test.
#[allow(clippy::too_many_arguments)] // I agree it's a lot but I'm not sure wrapping in a struct would be better.
fn test_scenario(
    build_dir: &BuildDir,
    output_mutex: &Mutex<OutputDir>,
    jobserver: &Option<jobserver::Client>,
    scenario: &Scenario,
    test_packages: &[&Package],
    timeouts: Timeouts,
    options: &Options,
    console: &Console,
) -> Result<ScenarioOutcome> {
    let mut log_file = output_mutex
        .lock()
        .expect("lock output_dir to create log")
        .create_log(scenario)?;
    log_file.message(&scenario.to_string());
    let phases: &[Phase] = if options.check_only {
        &[Phase::Check]
    } else {
        &[Phase::Build, Phase::Test]
    };
    let applied = scenario
        .mutant()
        .map(|mutant| {
            // TODO: This is slightly inefficient as it computes the mutated source twice,
            // once for the diff and once to write it out.
            log_file.message(&format!("mutation diff:\n{}", mutant.diff()));
            mutant.apply(build_dir)
        })
        .transpose()?;
    let dir: &Path = build_dir.path().as_ref();
    console.scenario_started(dir, scenario, log_file.path())?;

    let mut outcome = ScenarioOutcome::new(&log_file, scenario.clone());
    for &phase in phases {
        console.scenario_phase_started(dir, phase);
        let timeout = match phase {
            Phase::Test => timeouts.test,
            Phase::Build | Phase::Check => timeouts.build,
        };
        let phase_result = run_cargo(
            build_dir,
            jobserver,
            Some(test_packages),
            phase,
            timeout,
            &mut log_file,
            options,
            console,
        )?;
        let success = phase_result.is_success(); // so we can move it away
        outcome.add_phase_result(phase_result);
        console.scenario_phase_finished(dir, phase);
        if !success {
            break;
        }
    }
    drop(applied);
    output_mutex
        .lock()
        .expect("lock output dir to add outcome")
        .add_scenario_outcome(&outcome)?;
    debug!(outcome = ?outcome.summary());
    console.scenario_finished(dir, scenario, &outcome, options);

    Ok(outcome)
}<|MERGE_RESOLUTION|>--- conflicted
+++ resolved
@@ -1,6 +1,7 @@
 // Copyright 2021-2024 Martin Pool
 
-//! Successively apply mutations to the source code and run cargo to check, build, and test them.
+//! Successively apply mutations to the source code and run cargo to check,
+//! build, and test them.
 
 use std::cmp::{max, min};
 use std::panic::resume_unwind;
@@ -34,14 +35,6 @@
     console: &Console,
 ) -> Result<LabOutcome> {
     let start_time = Instant::now();
-<<<<<<< HEAD
-=======
-    let output_dir = OutputDir::new(
-        options
-            .output_in_dir
-            .as_ref()
-            .map_or(workspace_dir, |p| p.as_path()),
-    )?;
     console.set_debug_log(output_dir.open_debug_log()?);
     let jobserver = options
         .jobserver
@@ -52,8 +45,6 @@
         })
         .transpose()
         .context("Start jobserver")?;
-
->>>>>>> 989e4029
     if options.shuffle {
         fastrand::shuffle(&mut mutants);
     }
