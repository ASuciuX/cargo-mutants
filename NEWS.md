# cargo-mutants changelog

## Unreleased

<<<<<<< HEAD
- Improved progress bars and console output, including putting the outcome of each mutant on the left, and the overall progress bar at the bottom. Improved display of estimated remaining time, and other times.
=======
- Fixed: Correctly traverse `mod` statements within package top source files that are not named `lib.rs` or `main.rs`, by following the `path` setting of each target within the manifest.
>>>>>>> 1d1459ff

- Improved: Don't generate function mutants that have the same AST as the code they're replacing.

## 23.12.0

An exciting step forward: cargo-mutants can now generate mutations smaller than a whole function. To start with, several binary operators are mutated.

- New: Mutate `==` to `!=` and vice versa.

- New: Mutate `&&` to `||` and vice versa, and mutate both of them to `==` and `!=`.

- New: Mutate `<`, `<=`, `>`, `>=`.

- Changed: If no mutants are generated then `cargo mutants` now exits successfully, showing a warning. (Previously it would exit with an error.) This works better with `--in-diff` in CI, where it's normal that some changes may not have any mutants.

- Changed: Include column numbers in text listings of mutants and output to disambiguate smaller-than-function mutants, for example if there are several operators that can be changed on one line. This also applies to the names used for regex matching, so may break some regexps that match the entire line (sorry). The new option `--line-col=false` turns them both off in `--list` output.

- Changed: In the mutants.json format, replaced the `function`, `line`, and `return_type` fields with a `function` submessage (including the name and return type) and a `span` indicating the entire replaced region, to better handle smaller-than-function mutants. Also, the `function` includes the line-column span of the entire function.

## 23.11.2

- Changed: If `--file` or `--exclude` are set on the command line, then they replace the corresponding config file options. Similarly, if `--re` is given then the `examine_re` config key is ignored, and if `--exclude-re` is given then `exclude_regex` is ignored. (Previously the values were combined.) This makes it easier to use the command line to test files or mutants that are normally not tested.

- Improved: By default, files matching gitignore patterns (including in parent directories, per-user configuration, and `info/exclude`) are excluded from copying to temporary build directories. This should improve performance in some large trees with many files that are not part of the build. This behavior can be turned off with `--gitignore=false`.

- Improved: Run `cargo metadata` with `--no-deps`, so that it doesn't download and compute dependency information, which can save time in some situations.

- Added: Alternative aliases for command line options, so you don't need to remember if it's "regex" or "re": `--regex`, `--examine-re`, `--examine-regex` (all for names to include) and `--exclude-regex`.

- Added: Accept `--manifest-path` as an alternative to `-d`, for consistency with other cargo commands.

## 23.11.1

- New `--in-diff FILE` option tests only mutants that are in the diff from the
  given file. This is useful to avoid testing mutants from code that has not changed,
  either locally or in CI.

## 23.11.0

- Changed: `cargo mutants` now tries to match the behavior of `cargo test` when run within a workspace. If run in a package directory, it tests only that package. If run in a workspace that is not a package (a "virtual workspace"), it tests the configured default packages, or otherwise all packages. This can all be overridden with the `--package` or `--workspace` options.

- New: generate key-value map values from types like `BTreeMap<String, Vec<u8>>`.

- Changed: Send trace messages to stderr rather stdout, in part so that it won't pollute json output.

## 23.10.0

- The baseline test (with no mutants) now tests only the packages in which
  mutants will be generated, subject to any file or regex filters. This
  should both make baseline tests faster, and allow testing workspaces in
  which some packages have non-hermetic tests.

## 23.9.1

- Mutate the known collection types `BinaryHeap`, `BTreeSet`, `HashSet`,
  `LinkedList`, and `VecDeque` to generate empty and one-element collections
  using `T::new()` and `T::from_iter(..)`.

- Mutate known container types like `Arc`, `Box`, `Cell`, `Mutex`, `Rc`,
  `RefCell` into `T::new(a)`.

- Mutate unknown types that look like containers or collections `T<A>` or
  `T<'a, A>'` and try to construct them from an `A` with `T::from_iter`,
  `T::new`, and `T::from`.

- Minimum Rust version updated to 1.70.

- Mutate `Cow<'_, T>` into `Owned` and `Borrowed` variants.

- Mutate functions returning `&[T]` and `&mut [T]` to return leaked vecs
  of values.

- Mutate `(A, B, C, ...)` into the product of all replacements for
  `a, b, c, ...`

- The combination of options `--list --diff --json` is now supported, and emits
  a `diff` key in the JSON.

- Mutate `-> impl Iterator<Item = A>` to produce empty and one-element iterators
  of the item type.

## 23.9.0

- Fixed a bug causing an assertion failure when cargo-mutants was run from a
  subdirectory of a workspace. Thanks to Adam Chalmers!

- Generate `HttpResponse::Ok().finish()` as a mutation of an Actix `HttpResponse`.

## 23.6.0

- Generate `Box::leak(Box::new(...))` as a mutation of functions returning
  `&mut`.

- Add a concept of mutant "genre", which is included in the json listing of
  mutants. The only genre today is `FnValue`, in which a function body is
  replaced by a value. This will in future allow filtering by genre.

- Recurse into return types, so that for example `Result<bool>` can generate
  `Ok(true)` and `Ok(false)`, and `Some<T>` generates `None` and every generated
  value of `T`. Similarly for `Box<T>`, `Vec<T>`, `Rc<T>`, `Arc<T>`.

- Generate specific values for integers: `[0, 1]` for unsigned integers,
  `[0, 1, -1]` for signed integers; `[1]` for NonZero unsigned integers and
  `[1, -1]` for NonZero signed integers.

- Generate specific values for floats: `[0.0, 1.0, -1.0]`.

- Generate (fixed-length) array values, like `[0; 256], [1; 256]` using every
  recursively generated value for the element type.

## 23.5.0

_"Pickled crab"_

Released 2023-05-27

- `cargo mutants` can now successfully test packages that transitively depend on
  a different version of themselves, such as `itertools`. Previously,
  cargo-mutants used the cargo `--package` option, which is ambiguous in this
  case, and now it uses `--manifest-path` instead.

- Mutate functions returning `&'_ str` (whether a lifetime is named or not) to
  return `"xyzzy"` and `""`.

- Switch to CalVer numbering.

## 1.2.3

Released 2023-05-05

- Mutate functions returning `String` to `String::new()` rather than `"".into()`: same
  result but a bit more idiomatic.

- New `--leak-dirs` option, for debugging cargo-mutants.

- Update to [syn 2.0](https://github.com/dtolnay/syn/releases/tag/2.0.0), adding support for new Rust syntax.

- Minimum supported Rust version increased to 1.65 due to changes in dependencies.

- New `--error` option, to cause functions returning `Result` to be mutated to return the
  specified error.

- New `--no-config` option, to disable reading `.cargo/mutants.toml`.

## 1.2.2

Released 2023-04-01

- Don't mutate `unsafe` fns.

- Don't mutate functions that never return (i.e. `-> !`).

- Minimum supported Rust version increased to 1.64 due to changes in dependencies.

- Some command-line options can now also be configured through environment variables:
  `CARGO_MUTANTS_JOBS`, `CARGO_MUTANTS_TRACE_LEVEL`.

- New command line option `--minimum-test-timeout` and config file variable `minimum_test_timeout`
  join existing environment variable `CARGO_MUTANTS_MINIMUM_TEST_TIMEOUT`, to allow
  boosting the minimum, especially for test environments with poor or uneven throughput.

- Changed: Renamed fields in `outcomes.json` from `cargo_result` to `process_status` and from `command` to `argv`.

- Warn if no mutants were generated or if all mutants were unviable.

## 1.2.1

Released 2023-01-05

- Converted most of the docs to a book available at <https://mutants.rs/>.

- Fixed: Correctly find submodules that don't use mmod.rs`naming, e.g. when
descending from`src/foo.rs`to`src/foo/bar.rs`. Also handle module names that
are raw identifiers using`r#`. (Thanks to @kpreid for the report.)

## 1.2.0

_Thankful mutants!_

- Fixed: Files that are excluded by filters are also excluded from `--list-files`.

- Fixed: `--exclude-re` and `--re` can match against the return type as shown in
  `--list`.

- New: A `.cargo/mutants.toml` file can be used to configure standard filters
  and cargo args for a project.

## 1.1.1

Released 2022-10-31

_Spooky mutants!_

- Fixed support for the Mold linker, or for other options passed via `RUSTFLAGS` or `CARGO_ENCODED_RUSTFLAGS`. (See the instructions in README.md).

- Source trees are walked by following `mod` statements rather than globbing the directory. This is more correct if there are files that are not referenced by `mod` statements. Once attributes on modules are stable in Rust (<https://github.com/rust-lang/rust/issues/54727>) this opens a path to skip mods using attributes.

## 1.1.0

Released 2022-10-30

_Fearless concurrency!_

- cargo-mutants can now run multiple cargo build and test tasks in parallel, to make better use of machine resources and find mutants faster, controlled by `--jobs`.

- The minimum Rust version to build cargo-mutants is now 1.63.0. It can still be used to test code under older toolchains.

## 1.0.3

Released 2022-09-29

- cargo-mutants is now finds no uncaught mutants in itself! Various tests were added and improved, particularly around handling timeouts.

- New: `--re` and `--exclude-re` options to filter by mutant name, including the path. The regexps match against the strings printed by `--list`.

## 1.0.2

Released 2022-09-24

- New: `cargo mutants --completions SHELL` to generate shell completions using `clap_complete`.

- Changed: `cargo-mutants` no longer builds in the source directory, and no longer copies the `target/` directory to the scratch directory. Since `cargo-mutants` now sets `RUSTFLAGS` to avoid false failures from warnings, it is unlikely to match the existing build products in the source directory `target/`, and in fact building there is just likely to cause rebuilds in the source. The behavior now is as if `--no-copy-target` was always passed. That option is still accepted, but it has no effect.

- Changed: `cargo-mutants` finds all possible mutations before doing the baseline test, so that you can see earlier how many there will be.

- New: Set `INSTA_UPDATE=no` so that tests that use the [Insta](https://insta.rs/) library don't write updates back into the source directory, and so don't falsely pass.

## 1.0.1

Released 2022-09-12

- Fixed: Don't try to mutate functions within test targets, e.g. within `tests/**/*.rs`.

- New: `missed.txt`, `caught.txt`, `timeout.txt` and `unviable.txt` files are written in to the output directory to make results easier to review later.

- New: `--output` creates the specified directory if it does not exist.

- Internal: Switched from Argh to Clap for command-line parsing. There may be some small changes in CLI behavior and help formatting.

## 1.0.0

Released 2022-08-21

A 1.0 release to celebrate that with the addition of workspace handling, cargo-mutants gives useful results on many Rust projects.

- New: Supports workspaces containing multiple packages. Mutants are generated for all relevant targets in all packages, and mutants are subject to the tests of their own package.  `cargo mutants --list-files --json` and `cargo mutants --list --json` now includes package names for each file or mutant.

- Improved: Generate mutations in `cdylib`, `rlib`, and ever other `*lib` target. For example, this correctly exercises Wasm projects.

- Improved: Write `mutants.out/outcomes.json` after the source-tree build and baseline tests so that it can be observed earlier on.

- Improved: `mutants.out/outcomes.json` includes the commands run.

## 0.2.11

Released 2022-08-20

- New `--exclude` command line option to exclude source files from mutants generation, matching a glob.

- New: `CARGO_MUTANTS_MINIMUM_TEST_TIMEOUT` sets a minimum timeout for cargo tests, in seconds. This can be used to allow more time on slow CI builders. If unset the default is still 20s.

- Added: A new `mutants.out/debug.log` with internal debugging information.

- Improved: The time for check, build, and test is now shown separately in progress bars and output, to give a better indication of which is taking more time in the tree under test. Also, times are show in seconds with one decimal place, and they are styled more consistently.

- Improved: More consistent use of 'unviable' and other terms for outcomes in the UI.

## 0.2.10

Released 2022-08-07

cargo-mutants 0.2.10 comes with improved docs, and the new `-C` option can be used to pass options like `--release` or `--all-features` to `cargo`.

- Added: `--cargo-arg` (or `-C` for short) allows passing arguments to cargo commands (check, build, and test), for example to set `--release` or `--features`.

- Improved: Works properly if run from a subdirectory of a crate, or if `-d` points to a
  subdirectory of a crate.

- Improved: Various docs.

- Improved: Relative dependencies within the source tree are left as relative paths, and will be built within the scratch directory. Relative dependencies outside the source tree are still rewritten as absolute paths.

## 0.2.9

Released 2022-07-30

- Faster: `cargo mutants` no longer runs `cargo check` before building, in cases where the build products are wanted or tests will be run. This saves a significant amount of work in build phases; in some trees `cargo mutants` is now 30% faster. (In trees where most of the time is spent running tests the effect will be less.)

- Fixed: Open log files in append mode to fix messages from other processes
  occasionally being partly overwritten.

- Improved: `cargo mutants` should now give useful results in packages that use `#![deny(unused)]` or other mechanisms to reject warnings.  Mutated functions often ignore some parameters, which would previously be rejected by this configuration without proving anything interesting about test coverage. Now, `--cap-lints=allow` is passed in `RUSTFLAGS` while building mutants, so that they're not falsely rejected and the tests can be exercised.

- Improved: The build dir name includes the root package name.

- Improved: The progress bar shows more information.

- Improved: The final message shows how many mutants were tested and how long it took.

## 0.2.8

Released 2022-07-18

- New: Summarize the overall number of mutants generated, caught, missed, etc, at the end.

- Fixed: Works properly with crates that have relative `path` dependencies in `Cargo.toml` or `.cargo/config.toml`, by rewriting them to absolute paths in the scratch directory.

## 0.2.7

Released 2022-07-11

- New: You can skip functions by adding `#[cfg_attr(test, mutants::skip)`, in which case the `mutants` crate can be only a `dev-dependency`.

- Improved: Don't generate pointless mutations of functions with an empty body (ignoring comments.)

- Improved: Remove extra whitespace from the display of function names and return types: the new formatting is closer to the spacing used in idiomatic Rust.

- Improved: Show the last line of compiler/test output while running builds, so that it's more clear where time is being spent.

- Docs: Instructions on how to check for missed mutants from CI.

## 0.2.6

Released 2022-04-17

- Improved: Find source files by looking at `cargo metadata` output, rather than
  assuming they're in `src/**/*.rs`. This makes `cargo mutants` work properly
  on trees where it previously failed to find the source.

- New `--version` option.

- New: Write a `lock.json` into the `mutants.out` directory including the start
  timestamp, cargo-mutants version, hostname and username. Take a lock on this
  file while `cargo mutants` is running, so that it doesn't crash or get
  confused if two tasks try to write to the same directory at the same time.

- New: Restored a `--list-files` option.

- Changed: Error if no mutants are generated, which probably indicates a bug
  or configuration error(?)

## 0.2.5

Released 2022-04-14

- New `--file` command line option to mutate only functions in source files
  matching a glob.

- Improved: Don't attempt to mutate functions called `new` or implementations of
  `Default`. cargo-mutants can not yet generate good mutations for these so they
  are generally false positives.

- Improved: Better display of `<impl Foo for Bar>::foo` and similar type paths.

- New: `--output` directory to write `mutants.out` somewhere other than the
  source directory.

## 0.2.4

Released 2022-03-26

- Fix: Ignore errors setting file mtimes during copies, which can cause failures on
  Windows if some files are readonly.

- Fix: Log file names now include only the source file relative path, the line
  number, and a counter, so they are shorter, and shouldn't cause problems on
  filesystems with length limits.

- Change: version-control directories like `.git` are not copied with the source
  tree: they should have no effect on the build, so copying them is just a
  waste.

- Changed/improved json logs in `mutants.out`:

  - Show durations as fractional seconds.

  - Outcomes include a "summary" field.

## 0.2.3

Released 2022-03-23

- Switch from Indicatif to [Nutmeg](https://github.com/sourcefrog/nutmeg) to
  draw progress bars and output. This fixes a bug where terminal output
  line-wraps badly, and adds a projection for the total estimated time to
  completion.

- Change: Mutants are now tested in random order by default, so that repeated
  runs are more likely to surface interesting new findings early, rather
  than repeating previous results. The previous behavior of testing mutants
  in the deterministic order they're encountered in the tree can be restored
  with `--no-shuffle`.

## 0.2.2

Released 2022-02-16

- The progress bar now shows which mutant is being tested out of how many total.

- The automatic timeout is now set to the minimum of 20 seconds, or 5x the time
  of the tests in a baseline tree, to reduce the incidence of false timeouts on
  machines with variable throughput.

- Ctrl-c (or `SIGINT`) interrupts the program during copying the tree.
  Previously it was not handled until the copy was complete.

- New `--no-copy-target` option.

## 0.2.1

Released 2022-02-10

- Arguments to `cargo test` can be passed on the command line after `--`. This
  allows, for example, skipping doctests or setting the number of test threads.
  <https://github.com/sourcefrog/cargo-mutants/issues/15>

## 0.2.0

Released 2022-02-06

- A new `--timeout SECS` option to limit the runtime of any `cargo test`
  invocation, so that mutations that cause tests to hang don't cause
  `cargo mutants` to hang.

  A default timeout is set based on the time to run tests in an unmutated tree.
  There is no timeout by default on the unmutated tree.

  On Unix, the `cargo` subprocesses run in a new process group. As a consequence
  ctrl-c is explicitly caught and propagated to the child processes.

- Show a progress bar while looking for mutation opportunities, and show the
  total number found.

- Show how many mutation opportunities were found, before testing begins.

- New `--shuffle` option tests mutants in random order.

- By default, the output now only lists mutants that were missed or that timed
  out. Mutants that were caught, and mutants that did not build, can be printed
  with `--caught` and `--unviable` respectively.

## 0.1.0

Released 2021-11-30

- Logs and other information are written into `mutants.out` in the source
  directory, rather than `target/mutants`.

- New `--all-logs` option prints all Cargo output to stdout, which is verbose
  but useful for example in CI, by making all the output directly available in
  captured stdout.

- The output distinguishes check or build failures (probably due to an unviable
  mutant) from test failures (probably due to lacking coverage.)

- A new file `mutants.out/mutants.json` lists all the generated mutants.

- Show function return types in some places, to make it easier to understand
  whether the mutants were useful or viable.

- Run `cargo check --tests` and `cargo build --tests` in the source directory to
  freshen the build and download any dependencies, before copying it to a
  scratch directory.

- New `--check` option runs `cargo check` on generated mutants to see if they
  are viable, without actually running the tests. This is useful in tuning
  cargo-mutants to generate better mutants.

- New `--no-times` output hides times (and tree sizes) from stdout, mostly to
  make the output deterministic and easier to match in tests.

- Mutate methods too!

## 0.0.4

Released 2021-11-10

- Fixed `cargo install cargo-mutants` (sometimes?) failing due to the `derive`
  feature not getting set on the `serde` dependency.

- Show progress while copying the tree.

- Respect the `$CARGO` environment variable so that the same toolchain is used
  to run tests as was used to invoke `cargo mutants`. Concretely,
  `cargo +nightly mutants` should work correctly.

## 0.0.3

Released 2021-11-06

- Skip functions or modules marked `#[test]`, `#[cfg(test)]` or
  `#[mutants::skip]`.

- Early steps towards type-guided mutations:

  - Generate mutations of `true` and `false` for functions that return `bool`
  - Empty and arbitrary strings for functions returning `String`.
  - Return `Ok(Default::default())` for functions that return `Result<_, _>`.

- Rename `--list-mutants` to just `--list`.

- New `--list --json`.

- Colored output makes test names and mutations easier to read (for me at
  least.)

- Return distinct exit codes for different situations including that uncaught
  mutations were found.

## 0.0.2

- Functions that should not be mutated can be marked with `#[mutants::skip]`
  from the [`mutants`](https://crates.io/crates/mutants) helper crate.

## 0.0.1

First release.<|MERGE_RESOLUTION|>--- conflicted
+++ resolved
@@ -2,11 +2,9 @@
 
 ## Unreleased
 
-<<<<<<< HEAD
 - Improved progress bars and console output, including putting the outcome of each mutant on the left, and the overall progress bar at the bottom. Improved display of estimated remaining time, and other times.
-=======
+
 - Fixed: Correctly traverse `mod` statements within package top source files that are not named `lib.rs` or `main.rs`, by following the `path` setting of each target within the manifest.
->>>>>>> 1d1459ff
 
 - Improved: Don't generate function mutants that have the same AST as the code they're replacing.
 
